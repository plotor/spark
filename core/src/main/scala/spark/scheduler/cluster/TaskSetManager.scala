package spark.scheduler.cluster

import java.util.{HashMap => JHashMap, NoSuchElementException, Arrays}

import scala.collection.mutable.ArrayBuffer
import scala.collection.mutable.HashMap
import scala.collection.mutable.HashSet
import scala.math.max
import scala.math.min

import spark._
import spark.scheduler._
import spark.TaskState.TaskState
import java.nio.ByteBuffer

private[spark] object TaskLocality extends Enumeration("PROCESS_LOCAL", "NODE_LOCAL", "RACK_LOCAL", "ANY") with Logging {

  // process local is expected to be used ONLY within tasksetmanager for now.
  val PROCESS_LOCAL, NODE_LOCAL, RACK_LOCAL, ANY = Value

  type TaskLocality = Value

  def isAllowed(constraint: TaskLocality, condition: TaskLocality): Boolean = {

    // Must not be the constraint.
    assert (constraint != TaskLocality.PROCESS_LOCAL)

    constraint match {
      case TaskLocality.NODE_LOCAL => condition == TaskLocality.NODE_LOCAL
      case TaskLocality.RACK_LOCAL => condition == TaskLocality.NODE_LOCAL || condition == TaskLocality.RACK_LOCAL
      // For anything else, allow
      case _ => true
    }
  }

  def parse(str: String): TaskLocality = {
    // better way to do this ?
    try {
      val retval = TaskLocality.withName(str)
      // Must not specify PROCESS_LOCAL !
      assert (retval != TaskLocality.PROCESS_LOCAL)

      retval
    } catch {
      case nEx: NoSuchElementException => {
        logWarning("Invalid task locality specified '" + str + "', defaulting to NODE_LOCAL");
        // default to preserve earlier behavior
        NODE_LOCAL
      }
    }
  }
}

/**
 * Schedules the tasks within a single TaskSet in the ClusterScheduler.
 */
private[spark] class TaskSetManager(
    sched: ClusterScheduler,
    val taskSet: TaskSet)
  extends Schedulable
  with Logging {

  // Maximum time to wait to run a task in a preferred location (in ms)
  val LOCALITY_WAIT = System.getProperty("spark.locality.wait", "3000").toLong

  // CPUs to request per task
  val CPUS_PER_TASK = System.getProperty("spark.task.cpus", "1").toDouble

  // Maximum times a task is allowed to fail before failing the job
  val MAX_TASK_FAILURES = 4

  // Quantile of tasks at which to start speculation
  val SPECULATION_QUANTILE = System.getProperty("spark.speculation.quantile", "0.75").toDouble
  val SPECULATION_MULTIPLIER = System.getProperty("spark.speculation.multiplier", "1.5").toDouble

  // Serializer for closures and tasks.
  val ser = SparkEnv.get.closureSerializer.newInstance()

  val tasks = taskSet.tasks
  val numTasks = tasks.length
  val copiesRunning = new Array[Int](numTasks)
  val finished = new Array[Boolean](numTasks)
  val numFailures = new Array[Int](numTasks)
  val taskAttempts = Array.fill[List[TaskInfo]](numTasks)(Nil)
  var tasksFinished = 0

  var weight = 1
  var minShare = 0
  var runningTasks = 0
  var priority = taskSet.priority
  var stageId = taskSet.stageId
  var name = "TaskSet_"+taskSet.stageId.toString
  var parent:Schedulable = null

  // Last time when we launched a preferred task (for delay scheduling)
  var lastPreferredLaunchTime = System.currentTimeMillis

  // List of pending tasks for each node (process local to container). These collections are actually
  // treated as stacks, in which new tasks are added to the end of the
  // ArrayBuffer and removed from the end. This makes it faster to detect
  // tasks that repeatedly fail because whenever a task failed, it is put
  // back at the head of the stack. They are also only cleaned up lazily;
  // when a task is launched, it remains in all the pending lists except
  // the one that it was launched from, but gets removed from them later.
  private val pendingTasksForHostPort = new HashMap[String, ArrayBuffer[Int]]

  // List of pending tasks for each node.
  // Essentially, similar to pendingTasksForHostPort, except at host level
  private val pendingTasksForHost = new HashMap[String, ArrayBuffer[Int]]

  // List of pending tasks for each node based on rack locality.
  // Essentially, similar to pendingTasksForHost, except at rack level
  private val pendingRackLocalTasksForHost = new HashMap[String, ArrayBuffer[Int]]

  // List containing pending tasks with no locality preferences
  val pendingTasksWithNoPrefs = new ArrayBuffer[Int]

  // List containing all pending tasks (also used as a stack, as above)
  val allPendingTasks = new ArrayBuffer[Int]

  // Tasks that can be speculated. Since these will be a small fraction of total
  // tasks, we'll just hold them in a HashSet.
  val speculatableTasks = new HashSet[Int]

  // Task index, start and finish time for each task attempt (indexed by task ID)
  val taskInfos = new HashMap[Long, TaskInfo]

  // Did the job fail?
  var failed = false
  var causeOfFailure = ""

  // How frequently to reprint duplicate exceptions in full, in milliseconds
  val EXCEPTION_PRINT_INTERVAL =
    System.getProperty("spark.logging.exceptionPrintInterval", "10000").toLong
  // Map of recent exceptions (identified by string representation and
  // top stack frame) to duplicate count (how many times the same
  // exception has appeared) and time the full exception was
  // printed. This should ideally be an LRU map that can drop old
  // exceptions automatically.
  val recentExceptions = HashMap[String, (Int, Long)]()

  // Figure out the current map output tracker generation and set it on all tasks
  val generation = sched.mapOutputTracker.getGeneration
  logDebug("Generation for " + taskSet.id + ": " + generation)
  for (t <- tasks) {
    t.generation = generation
  }

  // Add all our tasks to the pending lists. We do this in reverse order
  // of task index so that tasks with low indices get launched first.
  for (i <- (0 until numTasks).reverse) {
    addPendingTask(i)
  }

  // Note that it follows the hierarchy.
  // if we search for NODE_LOCAL, the output will include PROCESS_LOCAL and
  // if we search for RACK_LOCAL, it will include PROCESS_LOCAL & NODE_LOCAL
  private def findPreferredLocations(_taskPreferredLocations: Seq[String], scheduler: ClusterScheduler,
                                     taskLocality: TaskLocality.TaskLocality): HashSet[String] = {

    if (TaskLocality.PROCESS_LOCAL == taskLocality) {
      // straight forward comparison ! Special case it.
      val retval = new HashSet[String]()
      scheduler.synchronized {
        for (location <- _taskPreferredLocations) {
          if (scheduler.isExecutorAliveOnHostPort(location)) {
            retval += location
          }
        }
      }

      return retval
    }

    val taskPreferredLocations =
      if (TaskLocality.NODE_LOCAL == taskLocality) {
        _taskPreferredLocations
      } else {
        assert (TaskLocality.RACK_LOCAL == taskLocality)
        // Expand set to include all 'seen' rack local hosts.
        // This works since container allocation/management happens within master - so any rack locality information is updated in msater.
        // Best case effort, and maybe sort of kludge for now ... rework it later ?
        val hosts = new HashSet[String]
        _taskPreferredLocations.foreach(h => {
          val rackOpt = scheduler.getRackForHost(h)
          if (rackOpt.isDefined) {
            val hostsOpt = scheduler.getCachedHostsForRack(rackOpt.get)
            if (hostsOpt.isDefined) {
              hosts ++= hostsOpt.get
            }
          }

          // Ensure that irrespective of what scheduler says, host is always added !
          hosts += h
        })

        hosts
      }

    val retval = new HashSet[String]
    scheduler.synchronized {
      for (prefLocation <- taskPreferredLocations) {
        val aliveLocationsOpt = scheduler.getExecutorsAliveOnHost(Utils.parseHostPort(prefLocation)._1)
        if (aliveLocationsOpt.isDefined) {
          retval ++= aliveLocationsOpt.get
        }
      }
    }

    retval
  }

  // Add a task to all the pending-task lists that it should be on.
  private def addPendingTask(index: Int) {
    // We can infer hostLocalLocations from rackLocalLocations by joining it against tasks(index).preferredLocations (with appropriate
    // hostPort <-> host conversion). But not doing it for simplicity sake. If this becomes a performance issue, modify it.
    val processLocalLocations = findPreferredLocations(tasks(index).preferredLocations, sched, TaskLocality.PROCESS_LOCAL)
    val hostLocalLocations = findPreferredLocations(tasks(index).preferredLocations, sched, TaskLocality.NODE_LOCAL)
    val rackLocalLocations = findPreferredLocations(tasks(index).preferredLocations, sched, TaskLocality.RACK_LOCAL)

    if (rackLocalLocations.size == 0) {
      // Current impl ensures this.
      assert (processLocalLocations.size == 0)
      assert (hostLocalLocations.size == 0)
      pendingTasksWithNoPrefs += index
    } else {

      // process local locality
      for (hostPort <- processLocalLocations) {
        // DEBUG Code
        Utils.checkHostPort(hostPort)

        val hostPortList = pendingTasksForHostPort.getOrElseUpdate(hostPort, ArrayBuffer())
        hostPortList += index
      }

      // host locality (includes process local)
      for (hostPort <- hostLocalLocations) {
        // DEBUG Code
        Utils.checkHostPort(hostPort)

        val host = Utils.parseHostPort(hostPort)._1
        val hostList = pendingTasksForHost.getOrElseUpdate(host, ArrayBuffer())
        hostList += index
      }

      // rack locality (includes process local and host local)
      for (rackLocalHostPort <- rackLocalLocations) {
        // DEBUG Code
        Utils.checkHostPort(rackLocalHostPort)

        val rackLocalHost = Utils.parseHostPort(rackLocalHostPort)._1
        val list = pendingRackLocalTasksForHost.getOrElseUpdate(rackLocalHost, ArrayBuffer())
        list += index
      }
    }

    allPendingTasks += index
  }

  // Return the pending tasks list for a given host port (process local), or an empty list if
  // there is no map entry for that host
  private def getPendingTasksForHostPort(hostPort: String): ArrayBuffer[Int] = {
    // DEBUG Code
    Utils.checkHostPort(hostPort)
    pendingTasksForHostPort.getOrElse(hostPort, ArrayBuffer())
  }

  // Return the pending tasks list for a given host, or an empty list if
  // there is no map entry for that host
  private def getPendingTasksForHost(hostPort: String): ArrayBuffer[Int] = {
    val host = Utils.parseHostPort(hostPort)._1
    pendingTasksForHost.getOrElse(host, ArrayBuffer())
  }

  // Return the pending tasks (rack level) list for a given host, or an empty list if
  // there is no map entry for that host
  private def getRackLocalPendingTasksForHost(hostPort: String): ArrayBuffer[Int] = {
    val host = Utils.parseHostPort(hostPort)._1
    pendingRackLocalTasksForHost.getOrElse(host, ArrayBuffer())
  }

  // Number of pending tasks for a given host Port (which would be process local)
  def numPendingTasksForHostPort(hostPort: String): Int = {
    getPendingTasksForHostPort(hostPort).count( index => copiesRunning(index) == 0 && !finished(index) )
  }

  // Number of pending tasks for a given host (which would be data local)
  def numPendingTasksForHost(hostPort: String): Int = {
    getPendingTasksForHost(hostPort).count( index => copiesRunning(index) == 0 && !finished(index) )
  }

  // Number of pending rack local tasks for a given host
  def numRackLocalPendingTasksForHost(hostPort: String): Int = {
    getRackLocalPendingTasksForHost(hostPort).count( index => copiesRunning(index) == 0 && !finished(index) )
  }


  // Dequeue a pending task from the given list and return its index.
  // Return None if the list is empty.
  // This method also cleans up any tasks in the list that have already
  // been launched, since we want that to happen lazily.
  private def findTaskFromList(list: ArrayBuffer[Int]): Option[Int] = {
    while (!list.isEmpty) {
      val index = list.last
      list.trimEnd(1)
      if (copiesRunning(index) == 0 && !finished(index)) {
        return Some(index)
      }
    }
    return None
  }

  // Return a speculative task for a given host if any are available. The task should not have an
  // attempt running on this host, in case the host is slow. In addition, if locality is set, the
  // task must have a preference for this host/rack/no preferred locations at all.
  private def findSpeculativeTask(hostPort: String, locality: TaskLocality.TaskLocality): Option[Int] = {

    assert (TaskLocality.isAllowed(locality, TaskLocality.NODE_LOCAL))
    speculatableTasks.retain(index => !finished(index)) // Remove finished tasks from set

    if (speculatableTasks.size > 0) {
      val localTask = speculatableTasks.find {
          index =>
            val locations = findPreferredLocations(tasks(index).preferredLocations, sched, TaskLocality.NODE_LOCAL)
            val attemptLocs = taskAttempts(index).map(_.hostPort)
            (locations.size == 0 || locations.contains(hostPort)) && !attemptLocs.contains(hostPort)
        }

      if (localTask != None) {
        speculatableTasks -= localTask.get
        return localTask
      }

      // check for rack locality
      if (TaskLocality.isAllowed(locality, TaskLocality.RACK_LOCAL)) {
        val rackTask = speculatableTasks.find {
          index =>
            val locations = findPreferredLocations(tasks(index).preferredLocations, sched, TaskLocality.RACK_LOCAL)
            val attemptLocs = taskAttempts(index).map(_.hostPort)
            locations.contains(hostPort) && !attemptLocs.contains(hostPort)
        }

        if (rackTask != None) {
          speculatableTasks -= rackTask.get
          return rackTask
        }
      }

      // Any task ...
      if (TaskLocality.isAllowed(locality, TaskLocality.ANY)) {
        // Check for attemptLocs also ?
        val nonLocalTask = speculatableTasks.find(i => !taskAttempts(i).map(_.hostPort).contains(hostPort))
        if (nonLocalTask != None) {
          speculatableTasks -= nonLocalTask.get
          return nonLocalTask
        }
      }
    }
    return None
  }

  // Dequeue a pending task for a given node and return its index.
  // If localOnly is set to false, allow non-local tasks as well.
  private def findTask(hostPort: String, locality: TaskLocality.TaskLocality): Option[Int] = {
    val processLocalTask = findTaskFromList(getPendingTasksForHostPort(hostPort))
    if (processLocalTask != None) {
      return processLocalTask
    }

    val localTask = findTaskFromList(getPendingTasksForHost(hostPort))
    if (localTask != None) {
      return localTask
    }

    if (TaskLocality.isAllowed(locality, TaskLocality.RACK_LOCAL)) {
      val rackLocalTask = findTaskFromList(getRackLocalPendingTasksForHost(hostPort))
      if (rackLocalTask != None) {
        return rackLocalTask
      }
    }

    // Look for no pref tasks AFTER rack local tasks - this has side effect that we will get to failed tasks later rather than sooner.
    // TODO: That code path needs to be revisited (adding to no prefs list when host:port goes down).
    val noPrefTask = findTaskFromList(pendingTasksWithNoPrefs)
    if (noPrefTask != None) {
      return noPrefTask
    }

    if (TaskLocality.isAllowed(locality, TaskLocality.ANY)) {
      val nonLocalTask = findTaskFromList(allPendingTasks)
      if (nonLocalTask != None) {
        return nonLocalTask
      }
    }

    // Finally, if all else has failed, find a speculative task
    return findSpeculativeTask(hostPort, locality)
  }

  private def isProcessLocalLocation(task: Task[_], hostPort: String): Boolean = {
    Utils.checkHostPort(hostPort)

    val locs = task.preferredLocations

    locs.contains(hostPort)
  }

  private def isHostLocalLocation(task: Task[_], hostPort: String): Boolean = {
    val locs = task.preferredLocations

    // If no preference, consider it as host local
    if (locs.isEmpty) return true

    val host = Utils.parseHostPort(hostPort)._1
    locs.find(h => Utils.parseHostPort(h)._1 == host).isDefined
  }

  // Does a host count as a rack local preferred location for a task? (assumes host is NOT preferred location).
  // This is true if either the task has preferred locations and this host is one, or it has
  // no preferred locations (in which we still count the launch as preferred).
  private def isRackLocalLocation(task: Task[_], hostPort: String): Boolean = {

    val locs = task.preferredLocations

    val preferredRacks = new HashSet[String]()
    for (preferredHost <- locs) {
      val rack = sched.getRackForHost(preferredHost)
      if (None != rack) preferredRacks += rack.get
    }

    if (preferredRacks.isEmpty) return false

    val hostRack = sched.getRackForHost(hostPort)

    return None != hostRack && preferredRacks.contains(hostRack.get)
  }

  // Respond to an offer of a single slave from the scheduler by finding a task
  def slaveOffer(execId: String, hostPort: String, availableCpus: Double, overrideLocality: TaskLocality.TaskLocality = null): Option[TaskDescription] = {

    if (tasksFinished < numTasks && availableCpus >= CPUS_PER_TASK) {
      // If explicitly specified, use that
      val locality = if (overrideLocality != null) overrideLocality else {
        // expand only if we have waited for more than LOCALITY_WAIT for a host local task ...
        val time = System.currentTimeMillis
        if (time - lastPreferredLaunchTime < LOCALITY_WAIT) TaskLocality.NODE_LOCAL else TaskLocality.ANY
      }

      findTask(hostPort, locality) match {
        case Some(index) => {
          // Found a task; do some bookkeeping and return a Mesos task for it
          val task = tasks(index)
          val taskId = sched.newTaskId()
          // Figure out whether this should count as a preferred launch
          val taskLocality =
            if (isProcessLocalLocation(task, hostPort)) TaskLocality.PROCESS_LOCAL else
            if (isHostLocalLocation(task, hostPort)) TaskLocality.NODE_LOCAL else
            if (isRackLocalLocation(task, hostPort)) TaskLocality.RACK_LOCAL else
              TaskLocality.ANY
          val prefStr = taskLocality.toString
          logInfo("Starting task %s:%d as TID %s on slave %s: %s (%s)".format(
            taskSet.id, index, taskId, execId, hostPort, prefStr))
          // Do various bookkeeping
          copiesRunning(index) += 1
          val time = System.currentTimeMillis
          val info = new TaskInfo(taskId, index, time, execId, hostPort, taskLocality)
          taskInfos(taskId) = info
          taskAttempts(index) = info :: taskAttempts(index)
          if (TaskLocality.NODE_LOCAL == taskLocality) {
            lastPreferredLaunchTime = time
          }
          // Serialize and return the task
          val startTime = System.currentTimeMillis
          val serializedTask = Task.serializeWithDependencies(
            task, sched.sc.addedFiles, sched.sc.addedJars, ser)
          val timeTaken = System.currentTimeMillis - startTime
          increaseRunningTasks(1)
          logInfo("Serialized task %s:%d as %d bytes in %d ms".format(
            taskSet.id, index, serializedTask.limit, timeTaken))
          val taskName = "task %s:%d".format(taskSet.id, index)
          return Some(new TaskDescription(taskId, execId, taskName, serializedTask))
        }
        case _ =>
      }
    }
    return None
  }

  def statusUpdate(tid: Long, state: TaskState, serializedData: ByteBuffer) {
    state match {
      case TaskState.FINISHED =>
        taskFinished(tid, state, serializedData)
      case TaskState.LOST =>
        taskLost(tid, state, serializedData)
      case TaskState.FAILED =>
        taskLost(tid, state, serializedData)
      case TaskState.KILLED =>
        taskLost(tid, state, serializedData)
      case _ =>
    }
  }

  def taskFinished(tid: Long, state: TaskState, serializedData: ByteBuffer) {
    val info = taskInfos(tid)
    if (info.failed) {
      // We might get two task-lost messages for the same task in coarse-grained Mesos mode,
      // or even from Mesos itself when acks get delayed.
      return
    }
    val index = info.index
    info.markSuccessful()
    decreaseRunningTasks(1)
    if (!finished(index)) {
      tasksFinished += 1
      logInfo("Finished TID %s in %d ms (progress: %d/%d)".format(
        tid, info.duration, tasksFinished, numTasks))
      // Deserialize task result and pass it to the scheduler
      val result = ser.deserialize[TaskResult[_]](serializedData, getClass.getClassLoader)
      result.metrics.resultSize = serializedData.limit()
      sched.listener.taskEnded(tasks(index), Success, result.value, result.accumUpdates, info, result.metrics)
      // Mark finished and stop if we've finished all the tasks
      finished(index) = true
      if (tasksFinished == numTasks) {
        sched.taskSetFinished(this)
      }
    } else {
      logInfo("Ignoring task-finished event for TID " + tid +
        " because task " + index + " is already finished")
    }
  }

  def taskLost(tid: Long, state: TaskState, serializedData: ByteBuffer) {
    val info = taskInfos(tid)
    if (info.failed) {
      // We might get two task-lost messages for the same task in coarse-grained Mesos mode,
      // or even from Mesos itself when acks get delayed.
      return
    }
    val index = info.index
    info.markFailed()
    decreaseRunningTasks(1)
    if (!finished(index)) {
      logInfo("Lost TID %s (task %s:%d)".format(tid, taskSet.id, index))
      copiesRunning(index) -= 1
      // Check if the problem is a map output fetch failure. In that case, this
      // task will never succeed on any node, so tell the scheduler about it.
      if (serializedData != null && serializedData.limit() > 0) {
        val reason = ser.deserialize[TaskEndReason](serializedData, getClass.getClassLoader)
        reason match {
          case fetchFailed: FetchFailed =>
            logInfo("Loss was due to fetch failure from " + fetchFailed.bmAddress)
            sched.listener.taskEnded(tasks(index), fetchFailed, null, null, info, null)
            finished(index) = true
            tasksFinished += 1
            sched.taskSetFinished(this)
            decreaseRunningTasks(runningTasks)
            return

          case ef: ExceptionFailure =>
            val key = ef.description
            val now = System.currentTimeMillis
            val (printFull, dupCount) = {
              if (recentExceptions.contains(key)) {
                val (dupCount, printTime) = recentExceptions(key)
                if (now - printTime > EXCEPTION_PRINT_INTERVAL) {
                  recentExceptions(key) = (0, now)
                  (true, 0)
                } else {
                  recentExceptions(key) = (dupCount + 1, printTime)
                  (false, dupCount + 1)
                }
              } else {
                recentExceptions(key) = (0, now)
                (true, 0)
              }
            }
            if (printFull) {
              val locs = ef.stackTrace.map(loc => "\tat %s".format(loc.toString))
              logInfo("Loss was due to %s\n%s\n%s".format(
                ef.className, ef.description, locs.mkString("\n")))
            } else {
              logInfo("Loss was due to %s [duplicate %d]".format(ef.description, dupCount))
            }

          case _ => {}
        }
      }
      // On non-fetch failures, re-enqueue the task as pending for a max number of retries
      addPendingTask(index)
      // Count failed attempts only on FAILED and LOST state (not on KILLED)
      if (state == TaskState.FAILED || state == TaskState.LOST) {
        numFailures(index) += 1
        if (numFailures(index) > MAX_TASK_FAILURES) {
          logError("Task %s:%d failed more than %d times; aborting job".format(
            taskSet.id, index, MAX_TASK_FAILURES))
          abort("Task %s:%d failed more than %d times".format(taskSet.id, index, MAX_TASK_FAILURES))
        }
      }
    } else {
      logInfo("Ignoring task-lost event for TID " + tid +
        " because task " + index + " is already finished")
    }
  }

  def error(message: String) {
    // Save the error message
    abort("Error: " + message)
  }

  def abort(message: String) {
    failed = true
    causeOfFailure = message
    // TODO: Kill running tasks if we were not terminated due to a Mesos error
    sched.listener.taskSetFailed(taskSet, message)
    decreaseRunningTasks(runningTasks)
    sched.taskSetFinished(this)
  }

<<<<<<< HEAD
  override def increaseRunningTasks(taskNum: Int) {
    runningTasks += taskNum
    if (parent != null) {
      parent.increaseRunningTasks(taskNum)
    }
  }

  override def decreaseRunningTasks(taskNum: Int) {
    runningTasks -= taskNum
    if (parent != null) {
      parent.decreaseRunningTasks(taskNum)
    }
  }

  //TODO: for now we just find Pool not TaskSetManager, we can extend this function in future if needed
  override def getSchedulableByName(name: String): Schedulable = {
    return null
  }

  override def addSchedulable(schedulable:Schedulable) {
    //nothing
  }

  override def removeSchedulable(schedulable:Schedulable) {
    //nothing
  }

  override def getSortedTaskSetQueue(): ArrayBuffer[TaskSetManager] = {
    var sortedTaskSetQueue = new ArrayBuffer[TaskSetManager]
    sortedTaskSetQueue += this
    return sortedTaskSetQueue
  }

  override def executorLost(execId: String, hostname: String) {
=======
  def executorLost(execId: String, hostPort: String) {
>>>>>>> 6c27c384
    logInfo("Re-queueing tasks for " + execId + " from TaskSet " + taskSet.id)

    // If some task has preferred locations only on hostname, and there are no more executors there,
    // put it in the no-prefs list to avoid the wait from delay scheduling

    // host local tasks - should we push this to rack local or no pref list ? For now, preserving behavior and moving to
    // no prefs list. Note, this was done due to impliations related to 'waiting' for data local tasks, etc.
    // Note: NOT checking process local list - since host local list is super set of that. We need to ad to no prefs only if
    // there is no host local node for the task (not if there is no process local node for the task)
    for (index <- getPendingTasksForHost(Utils.parseHostPort(hostPort)._1)) {
      // val newLocs = findPreferredLocations(tasks(index).preferredLocations, sched, TaskLocality.RACK_LOCAL)
      val newLocs = findPreferredLocations(tasks(index).preferredLocations, sched, TaskLocality.NODE_LOCAL)
      if (newLocs.isEmpty) {
        pendingTasksWithNoPrefs += index
      }
    }

    // Re-enqueue any tasks that ran on the failed executor if this is a shuffle map stage
    if (tasks(0).isInstanceOf[ShuffleMapTask]) {
      for ((tid, info) <- taskInfos if info.executorId == execId) {
        val index = taskInfos(tid).index
        if (finished(index)) {
          finished(index) = false
          copiesRunning(index) -= 1
          tasksFinished -= 1
          addPendingTask(index)
          // Tell the DAGScheduler that this task was resubmitted so that it doesn't think our
          // stage finishes when a total of tasks.size tasks finish.
          sched.listener.taskEnded(tasks(index), Resubmitted, null, null, info, null)
        }
      }
    }
    // Also re-enqueue any tasks that were running on the node
    for ((tid, info) <- taskInfos if info.running && info.executorId == execId) {
      taskLost(tid, TaskState.KILLED, null)
    }
  }

  /**
   * Check for tasks to be speculated and return true if there are any. This is called periodically
   * by the ClusterScheduler.
   *
   * TODO: To make this scale to large jobs, we need to maintain a list of running tasks, so that
   * we don't scan the whole task set. It might also help to make this sorted by launch time.
   */
  override def checkSpeculatableTasks(): Boolean = {
    // Can't speculate if we only have one task, or if all tasks have finished.
    if (numTasks == 1 || tasksFinished == numTasks) {
      return false
    }
    var foundTasks = false
    val minFinishedForSpeculation = (SPECULATION_QUANTILE * numTasks).floor.toInt
    logDebug("Checking for speculative tasks: minFinished = " + minFinishedForSpeculation)
    if (tasksFinished >= minFinishedForSpeculation) {
      val time = System.currentTimeMillis()
      val durations = taskInfos.values.filter(_.successful).map(_.duration).toArray
      Arrays.sort(durations)
      val medianDuration = durations(min((0.5 * numTasks).round.toInt, durations.size - 1))
      val threshold = max(SPECULATION_MULTIPLIER * medianDuration, 100)
      // TODO: Threshold should also look at standard deviation of task durations and have a lower
      // bound based on that.
      logDebug("Task length threshold for speculation: " + threshold)
      for ((tid, info) <- taskInfos) {
        val index = info.index
        if (!finished(index) && copiesRunning(index) == 1 && info.timeRunning(time) > threshold &&
          !speculatableTasks.contains(index)) {
          logInfo(
            "Marking task %s:%d (on %s) as speculatable because it ran more than %.0f ms".format(
              taskSet.id, index, info.hostPort, threshold))
          speculatableTasks += index
          foundTasks = true
        }
      }
    }
    return foundTasks
  }

  def hasPendingTasks(): Boolean = {
    numTasks > 0 && tasksFinished < numTasks
  }
}<|MERGE_RESOLUTION|>--- conflicted
+++ resolved
@@ -617,7 +617,6 @@
     sched.taskSetFinished(this)
   }
 
-<<<<<<< HEAD
   override def increaseRunningTasks(taskNum: Int) {
     runningTasks += taskNum
     if (parent != null) {
@@ -651,10 +650,7 @@
     return sortedTaskSetQueue
   }
 
-  override def executorLost(execId: String, hostname: String) {
-=======
-  def executorLost(execId: String, hostPort: String) {
->>>>>>> 6c27c384
+  override def executorLost(execId: String, hostPort: String) {
     logInfo("Re-queueing tasks for " + execId + " from TaskSet " + taskSet.id)
 
     // If some task has preferred locations only on hostname, and there are no more executors there,
@@ -732,7 +728,7 @@
     return foundTasks
   }
 
-  def hasPendingTasks(): Boolean = {
+  override def hasPendingTasks(): Boolean = {
     numTasks > 0 && tasksFinished < numTasks
   }
 }